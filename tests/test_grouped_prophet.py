--- conflicted
+++ resolved
@@ -188,8 +188,7 @@
 
     assert len(prediction) == 10
 
-<<<<<<< HEAD
-    for idx, row in prediction.iterrows():
+    for _, row in prediction.iterrows():
         assert row["yhat"] > 0
 
 
@@ -245,8 +244,4 @@
     ):
         model.predict_groups(
             ("invalid", "invalid"), _rows_to_generate, "D", on_error="ignore"
-        )
-=======
-    for _, row in prediction.iterrows():
-        assert row["yhat"] > 0
->>>>>>> 6c166990
+        )