--- conflicted
+++ resolved
@@ -8,18 +8,6 @@
 from diviner.data.pandas_group_generator import PandasGroupGenerator
 from diviner.utils.prophet_utils import (
     generate_future_dfs,
-<<<<<<< HEAD
-    cross_validate_model,
-    extract_params,
-)
-from diviner.utils.common import (
-    restructure_fit_payload,
-    fit_check,
-    model_init_check,
-    validate_keys_in_df,
-    restructure_predictions,
-    create_reporting_df,
-=======
     _cross_validate_and_score_model,
     _create_reporting_df,
     _extract_params,
@@ -30,7 +18,6 @@
     _model_init_check,
     _validate_keys_in_df,
     _restructure_predictions,
->>>>>>> 54ecfcd7
 )
 from diviner.serialize.prophet_serializer import (
     grouped_model_from_json,
