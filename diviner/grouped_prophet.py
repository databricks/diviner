--- conflicted
+++ resolved
@@ -39,7 +39,7 @@
     grouped models within the submitted DataFrame.
 
     For the Prophet initialization constructor, showing which arguments are available to be
-    passed in as ``kwargs`` in this class' constructor, see:
+    passed in as ``kwargs`` in this class constructor, see:
     https://github.com/facebook/prophet/blob/main/python/prophet/forecaster.py
     """
 
@@ -83,8 +83,13 @@
         For a full description of all parameters that are available to the optimizer, run the
         following in a shell:
 
-        ``import pystan``
-        ``help(pystan.StanModel.optimizing)``
+        .. code-block:: python
+            :caption: Retrieving pystan parameters
+
+            import pystan
+
+            help(pystan.StanModel.optimizing)
+
 
         :param df: Normalized pandas DataFrame containing ``group_key_columns``, a ``'ds'`` column,
                    and a target ``'y'`` column.
@@ -103,7 +108,6 @@
                                   referenced in the ``df`` param, group_key_columns could be:
                                   (``'region'``, ``'zone'``)
                                   Specifying an incomplete grouping collection, while valid
-<<<<<<< HEAD
                                   through this API (i.e., ('region')), can cause serious problems
                                   with any forecast that is built with this API. Ensure that all
                                   relevant keys are defined in the input `df` and declared in this
@@ -115,21 +119,10 @@
         :param datetime_col: The name of the column within the DataFrame input that defines the
                              datetime or date values associated with each row of the endogenous
                              regressor (``y_col``) data.
-        :param kwargs: overrides for underlying Prophet `.fit()` **kwargs (i.e., optimizer backend
-                        library configuration overrides) for further information, see:
-                        (https://facebook.github.io/prophet/docs/diagnostics.html\
-                        #hyperparameter-tuning)
-=======
-                                  through this API (i.e., (``'region'``)), can cause serious
-                                  problems with any forecast that is built with this API. Ensure
-                                  that all relevant keys are defined in the input ``df`` and
-                                  declared in this param to ensure that the appropriate per
-                                  univariate series data is used to train each model.
-        :param kwargs: overrides for underlying Prophet ``fit`` kwargs (i.e., optimizer backend
-                       library configuration overrides) for further information, see:
+        :param kwargs: overrides for underlying ``Prophet`` ``.fit()`` ``**kwargs`` (i.e., optimizer
+                       backend library configuration overrides) for further information, see:
                        (https://facebook.github.io/prophet/docs/diagnostics.html\
-                       #hyperparameter-tuning)
->>>>>>> bf6010d0
+                       #hyperparameter-tuning).
         :return: object instance (self) of GroupedProphet
         """
 
@@ -186,7 +179,7 @@
         Private method for running predictions for each group in the prediction processing
         collection with a list comprehension.
 
-        :param grouped_data: Collection of List[(``master_group_key``, ``future_df``)]
+        :param grouped_data: Collection of ``List[(master_group_key, future_df)]``
         :return: A consolidated (unioned) single DataFrame of all groups forecasts
         """
         predictions = [
@@ -197,7 +190,7 @@
             predictions, self._group_key_columns, self._master_key
         )
 
-    def predict(self, df):
+    def predict(self, df, predict_col: str = "yhat"):
         """
         Main prediction method for generating forecast values based on the group keys and dates
         for each that are passed in to this method. The structure of the DataFrame submitted to
@@ -214,6 +207,8 @@
 
         :param df: Normalized DataFrame consisting of grouping key entries and the dates to
                    forecast for each group.
+        :param predict_col: The name of the column in the output ``DataFrame`` that contains the
+                            forecasted series data.
         :return: A consolidated (unioned) single DataFrame of all groups forecasts
         """
         self._fit_check()
@@ -223,7 +218,12 @@
             self._group_key_columns, self._datetime_col, self._y_col
         ).generate_prediction_groups(df)
 
-        return self._run_predictions(grouped_data)
+        predictions = self._run_predictions(grouped_data)
+
+        if predict_col != "yhat":
+            predictions.rename(columns={"yhat": predict_col}, inplace=True)
+
+        return predictions
 
     def cross_validate(
         self, horizon, period=None, initial=None, parallel=None, cutoffs=None
