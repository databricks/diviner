--- conflicted
+++ resolved
@@ -120,9 +120,6 @@
     :return: Dict[str, any] of tunable parameters for a Prophet model
     """
 
-<<<<<<< HEAD
-    return {param: getattr(model, param) for param in _get_extract_params()}
-=======
     return {param: getattr(model, param) for param in _get_extract_params()}
 
 
@@ -143,5 +140,4 @@
     base_df[master_key] = base_df.index.to_numpy()
     base_df.index.names = group_key_columns
     extracted_df = base_df.reset_index(inplace=False)
-    return extracted_df
->>>>>>> 54ecfcd7
+    return extracted_df